from bs4 import BeautifulSoup
import requests
from urllib.parse import urlparse, urlunparse, ParseResult
import re
from langdetect import detect
<<<<<<< HEAD
import os

from PyPDF2 import PdfReader, PdfWriter
=======
from typing import List, Set
>>>>>>> f9209782


img_extensions = ["gif", "jpeg", "jpg", "mp3", "mp4", "png", "svg", "bmp", "eps", "ico"]
doc_extensions = ["doc", "docx", "ppt", "pptx", "xls", "xlsx", "pdf", "ps"]
archive_extensions = ["zip", "gz", "tar", "bz2", "7z", "rar"]
binary_extensions = archive_extensions + img_extensions + doc_extensions

def html_to_text(html: str) -> str:
    soup = BeautifulSoup(html, features='html.parser')
    return soup.get_text()

def create_session_with_retries(retries: int = 3) -> requests.Session:
    session = requests.Session()
    adapter = requests.adapters.HTTPAdapter(max_retries=retries)
    session.mount('http://', adapter)
    session.mount('https://', adapter)
    return session

def remove_anchor(url: str) -> str:
    parsed = urlparse(url)
    url_without_anchor = urlunparse(parsed._replace(fragment=""))
    return url_without_anchor


def normalize_url(url: str) -> str:
    """Normalize a URL by removing 'www', and query parameters."""    
    # Prepend with 'http://' if URL has no scheme
    if '://' not in url:
        url = 'http://' + url
    p = urlparse(url)
    
    # Remove 'www.'
    netloc = p.netloc.replace('www.', '')
    
    # Remove query parameters
    path = p.path.split('?', 1)[0]

    # Reconstruct URL with scheme, without 'www', and query parameters
    return ParseResult(p.scheme, netloc, path, '', '', '').geturl()

def clean_urls(urls: Set[str]) -> List[str]:
    return list(set(normalize_url(url) for url in urls))

def clean_email_text(text: str) -> str:
    """
    Clean the text email by removing any unnecessary characters and indentation.
    This function can be extended to clean emails in other ways.
    """    
    cleaned_text = text.strip()
    cleaned_text = re.sub(r"[<>]+", "", cleaned_text, flags=re.MULTILINE)
    return cleaned_text

def detect_language(text: str) -> str:
    try:
        lang = detect(text)
        return str(lang)
    except Exception as e:
        print(f"Language detection failed with error: {e}")
        return "en"  # Default to English in case of errors

def get_file_size_in_MB(file_path):
    file_size_bytes = os.path.getsize(file_path)
    file_size_MB = file_size_bytes / (1024 * 1024)    
    return file_size_MB

def remove_images_from_pdf(input_path, output_path):
    # Create PdfFileReader and PdfFileWriter objects
    pdf_reader = PdfReader(input_path)
    pdf_writer = PdfWriter()

    # Loop through each page
    for page_num in range(len(pdf_reader.pages)):
        page = pdf_reader.pages[page_num]

        # Remove images by creating a new page with only the text
        pdf_writer.add_page(page)

    # Create a new PDF without images
    with open(output_path, 'wb') as out_pdf:
        pdf_writer.write(out_pdf)<|MERGE_RESOLUTION|>--- conflicted
+++ resolved
@@ -3,13 +3,7 @@
 from urllib.parse import urlparse, urlunparse, ParseResult
 import re
 from langdetect import detect
-<<<<<<< HEAD
-import os
-
-from PyPDF2 import PdfReader, PdfWriter
-=======
 from typing import List, Set
->>>>>>> f9209782
 
 
 img_extensions = ["gif", "jpeg", "jpg", "mp3", "mp4", "png", "svg", "bmp", "eps", "ico"]
